--- conflicted
+++ resolved
@@ -27,12 +27,7 @@
   Disposable,
   resetLogger,
 } from "./utils";
-<<<<<<< HEAD
 import { CreateBicepConfigurationFile } from "./commands/createConfigurationFile";
-import { OutputChannelManager } from "./utils/OutputChannelManager";
-import { BicepVisualizerViewManager } from "./visualizer";
-=======
->>>>>>> 8780a2da
 
 class BicepExtension extends Disposable {
   private constructor(public readonly extensionUri: vscode.Uri) {
