// Copyright (c) Microsoft Corporation.
// Licensed under the MIT License.
import vscode from "vscode";

import { registerAzureUtilsExtensionVariables } from "@microsoft/vscode-azext-azureutils";
import {
  createAzExtOutputChannel,
  registerUIExtensionVariables,
} from "@microsoft/vscode-azext-utils";

import {
  BuildCommand,
  CommandManager,
  DeployCommand,
  InsertResourceCommand,
  ShowSourceCommand,
  ShowVisualizerCommand,
  ShowVisualizerToSideCommand,
} from "./commands";
import {
  BicepCacheContentProvider,
  launchLanguageServiceWithProgressReport,
} from "./language";
import { TreeManager } from "./tree/TreeManager";
import {
  activateWithTelemetryAndErrorHandling,
  createLogger,
  Disposable,
  resetLogger,
} from "./utils";
<<<<<<< HEAD
import { CreateBicepConfigurationFile } from "./commands/createConfigurationFile";
=======
import { OutputChannelManager } from "./utils/OutputChannelManager";
import { BicepVisualizerViewManager } from "./visualizer";
>>>>>>> cf79fed8

class BicepExtension extends Disposable {
  private constructor(public readonly extensionUri: vscode.Uri) {
    super();
  }

  public static create(context: vscode.ExtensionContext) {
    const extension = new BicepExtension(context.extensionUri);
    context.subscriptions.push(extension);

    return extension;
  }
}

export async function activate(
  context: vscode.ExtensionContext
): Promise<void> {
  const extension = BicepExtension.create(context);
  const outputChannel = createAzExtOutputChannel("Bicep", "bicep");

  extension.register(outputChannel);
  extension.register(createLogger(context, outputChannel));

  registerUIExtensionVariables({ context, outputChannel });
  registerAzureUtilsExtensionVariables({
    context,
    outputChannel,
    prefix: "bicep",
  });

  await activateWithTelemetryAndErrorHandling(async (actionContext) => {
    const languageClient = await launchLanguageServiceWithProgressReport(
      actionContext,
      context,
      outputChannel
    );

    // go2def links that point to the bicep cache will have the bicep-cache scheme in their document URIs
    // this content provider will allow VS code to understand that scheme
    // and surface the content as a read-only file
    extension.register(
      vscode.workspace.registerTextDocumentContentProvider(
        "bicep-cache",
        new BicepCacheContentProvider(languageClient)
      )
    );

    const viewManager = extension.register(
      new BicepVisualizerViewManager(extension.extensionUri, languageClient)
    );

    const outputChannelManager = extension.register(
      new OutputChannelManager("Bicep Operations", "bicep")
    );

    const treeManager = extension.register(
      new TreeManager(outputChannelManager)
    );

    // Register commands.
    await extension
      .register(new CommandManager(context))
      .registerCommands(
<<<<<<< HEAD
        new BuildCommand(languageClient),
        new CreateBicepConfigurationFile(languageClient),
=======
        new BuildCommand(languageClient, outputChannelManager),
        new DeployCommand(languageClient, outputChannelManager, treeManager),
>>>>>>> cf79fed8
        new InsertResourceCommand(languageClient),
        new ShowVisualizerCommand(viewManager),
        new ShowVisualizerToSideCommand(viewManager),
        new ShowSourceCommand(viewManager)
      );
  });
}

export function deactivate(): void {
  resetLogger();
}<|MERGE_RESOLUTION|>--- conflicted
+++ resolved
@@ -28,12 +28,9 @@
   Disposable,
   resetLogger,
 } from "./utils";
-<<<<<<< HEAD
 import { CreateBicepConfigurationFile } from "./commands/createConfigurationFile";
-=======
 import { OutputChannelManager } from "./utils/OutputChannelManager";
 import { BicepVisualizerViewManager } from "./visualizer";
->>>>>>> cf79fed8
 
 class BicepExtension extends Disposable {
   private constructor(public readonly extensionUri: vscode.Uri) {
@@ -97,13 +94,9 @@
     await extension
       .register(new CommandManager(context))
       .registerCommands(
-<<<<<<< HEAD
-        new BuildCommand(languageClient),
+        new BuildCommand(languageClient, outputChannelManager),
         new CreateBicepConfigurationFile(languageClient),
-=======
-        new BuildCommand(languageClient, outputChannelManager),
         new DeployCommand(languageClient, outputChannelManager, treeManager),
->>>>>>> cf79fed8
         new InsertResourceCommand(languageClient),
         new ShowVisualizerCommand(viewManager),
         new ShowVisualizerToSideCommand(viewManager),
