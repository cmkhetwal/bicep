--- conflicted
+++ resolved
@@ -7,11 +7,7 @@
     "_generator": {
       "name": "bicep",
       "version": "dev",
-<<<<<<< HEAD
-      "templateHash": "7954807953577812069"
-=======
       "templateHash": "16943397028185821019"
->>>>>>> ce3524cb
     }
   },
   "parameters": {
