--- conflicted
+++ resolved
@@ -234,15 +234,8 @@
                 if (context.SemanticModel.ResourceMetadata.TryLookup(arrayAccess.BaseExpression) is { } resource &&
                     resource.Symbol.IsCollection)
                 {
-<<<<<<< HEAD
                     var indexContent = TryGetReplacementContext(resource.NameSyntax, arrayAccess.IndexExpression, arrayAccess);
                     return GetResourceReference(resource, indexContent, full: true);
-=======
-                    var movedSyntax = context.Settings.EnableSymbolicNames ? resource.Symbol.NameSyntax : resource.NameSyntax;
-
-                    return this.CreateConverterForIndexReplacement(movedSyntax, arrayAccess.IndexExpression, arrayAccess)
-                        .GetReferenceExpression(resource, arrayAccess.IndexExpression, true);
->>>>>>> ce3524cb
                 }
 
                 if (context.SemanticModel.GetSymbolInfo(arrayAccess.BaseExpression) is ModuleSymbol { IsCollection: true } moduleSymbol)
@@ -405,11 +398,7 @@
             };
         }
 
-<<<<<<< HEAD
         private Operation ConvertResourcePropertyAccess(ResourceMetadata resource, IndexReplacementContext? indexContext, string propertyName)
-=======
-        private LanguageExpression ConvertResourcePropertyAccess(ResourceMetadata resource, SyntaxBase? indexExpression, string propertyName)
->>>>>>> ce3524cb
         {
             if (!resource.IsAzResource)
             {
@@ -454,7 +443,6 @@
                             new ResourceIdOperation(resource, indexContext),
                             false);
                 default:
-<<<<<<< HEAD
                     return new PropertyAccessOperation(
                         context.Settings.EnableSymbolicNames ?
                             new SymbolicResourceReferenceOperation(resource, indexContext, true) :
@@ -463,11 +451,6 @@
                                 new ResourceIdOperation(resource, indexContext),
                                 true),
                         propertyName);
-=======
-                    return AppendProperties(
-                        GetReferenceExpression(resource, indexExpression, true),
-                        new JTokenExpression(propertyName));
->>>>>>> ce3524cb
             }
         }
 
@@ -495,32 +478,17 @@
         {
             if (context.SemanticModel.ResourceMetadata.TryLookup(propertyAccess.BaseExpression) is { } resource)
             {
-<<<<<<< HEAD
+                // we are doing property access on a single resource
                 var indexContext = TryGetReplacementContext(resource.NameSyntax, null, propertyAccess);
                 return ConvertResourcePropertyAccess(resource, indexContext, propertyAccess.PropertyName.IdentifierName);
-=======
-                var movedSyntax = context.Settings.EnableSymbolicNames ? resource.Symbol.NameSyntax : resource.NameSyntax;
-
-                // we are doing property access on a single resource
-                return CreateConverterForIndexReplacement(movedSyntax, null, propertyAccess)
-                    .ConvertResourcePropertyAccess(resource, null, propertyAccess.PropertyName.IdentifierName);
->>>>>>> ce3524cb
             }
 
             if (propertyAccess.BaseExpression is ArrayAccessSyntax propArrayAccess &&
                 context.SemanticModel.ResourceMetadata.TryLookup(propArrayAccess.BaseExpression) is { } resourceCollection)
             {
-<<<<<<< HEAD
                 // we are doing property access on an array access of a resource collection
                 var indexContext = TryGetReplacementContext(resourceCollection.NameSyntax, propArrayAccess.IndexExpression, propertyAccess);
                 return ConvertResourcePropertyAccess(resourceCollection, indexContext, propertyAccess.PropertyName.IdentifierName);
-=======
-                var movedSyntax = context.Settings.EnableSymbolicNames ? resourceCollection.Symbol.NameSyntax : resourceCollection.NameSyntax;
-
-                // we are doing property access on an array access of a resource collection
-                return CreateConverterForIndexReplacement(movedSyntax, propArrayAccess.IndexExpression, propertyAccess)
-                    .ConvertResourcePropertyAccess(resourceCollection, propArrayAccess.IndexExpression, propertyAccess.PropertyName.IdentifierName);
->>>>>>> ce3524cb
             }
 
             if (context.SemanticModel.GetSymbolInfo(propertyAccess.BaseExpression) is ModuleSymbol moduleSymbol)
@@ -693,54 +661,12 @@
 
         private Operation GetResourceReference(ResourceMetadata resource, IndexReplacementContext? indexContext, bool full)
         {
-<<<<<<< HEAD
             return context.Settings.EnableSymbolicNames ?
                 new SymbolicResourceReferenceOperation(resource, indexContext, true) :
                 new ResourceReferenceOperation(
                     resource,
                     new ResourceIdOperation(resource, indexContext),
                     true);
-=======
-            var referenceExpression = context.Settings.EnableSymbolicNames ?
-                GenerateSymbolicReference(resource.Symbol.Name, indexExpression) :
-                GetFullyQualifiedResourceId(resource);
-
-            if (!resource.IsAzResource)
-            {
-                // For an extensible resource, always generate a 'reference' statement.
-                // User-defined properties appear inside "properties", so use a non-full reference.
-                return CreateFunction(
-                    "reference",
-                    referenceExpression);
-            }
-
-            // full gives access to top-level resource properties, but generates a longer statement
-            if (full)
-            {
-                var apiVersion = resource.TypeReference.ApiVersion ?? throw new InvalidOperationException($"Expected resource type {resource.TypeReference.FormatName()} to contain version");
-
-                return CreateFunction(
-                    "reference",
-                    referenceExpression,
-                    new JTokenExpression(apiVersion),
-                    new JTokenExpression("full"));
-            }
-
-            if (resource.IsExistingResource && !context.Settings.EnableSymbolicNames)
-            {
-                var apiVersion = resource.TypeReference.ApiVersion ?? throw new InvalidOperationException($"Expected resource type {resource.TypeReference.FormatName()} to contain version");
-
-                // we must include an API version for an existing resource, because it cannot be inferred from any deployed template resource
-                return CreateFunction(
-                    "reference",
-                    referenceExpression,
-                    new JTokenExpression(apiVersion));
-            }
-
-            return CreateFunction(
-                "reference",
-                referenceExpression);
->>>>>>> ce3524cb
         }
 
         private Operation GetLocalVariable(LocalVariableSymbol localVariableSymbol)
