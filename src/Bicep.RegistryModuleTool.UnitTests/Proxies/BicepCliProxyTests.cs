--- conflicted
+++ resolved
@@ -89,15 +89,7 @@
                 .ExpectOutLines(SampleWarnings)
                 .ExpectErrorLines(SampleErrors);
 
-<<<<<<< HEAD
-            var warnings = new[]
-            {
-                @"c:\main.bicep(43,5) : Warning BCP037: The property ""extra"" is not allowed on objects of type ""ManagedClusterProperties"". Permissible properties include ""aadProfile"", ""addonProfiles"", ""apiServerAccessProfile"", ""autoScalerProfile"", ""diskEncryptionSetID"", ""enablePodSecurityPolicy"", ""enableRBAC"", ""identityProfile"", ""kubernetesVersion"", ""networkProfile"", ""nodeResourceGroup"", ""windowsProfile"". If this is an inaccuracy in the documentation, please report it to the Bicep Team. [https://aka.ms/bicep-type-issues]",
-                @"c:\main.bicep(56,7) : Warning BCP037: The property ""addtional"" is not allowed on objects of type ""ContainerServiceLinuxProfile"". No other properties are allowed. If this is an inaccuracy in the documentation, please report it to the Bicep Team. [https://aka.ms/bicep-type-issues]",
-            };
-=======
             var sut = CreateBicepCliProxy(environmentProxy, mockProcessProxy, fileSystem, console: mockConsole);
->>>>>>> 4de5cb66
 
             // Act & Assert.
             FluentActions.Invoking(() => sut.Build("/main.bicep", "/main.json")).Should()
